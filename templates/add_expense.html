{% extends "base.html" %}

{% block content %}
<div class="container">
    <div class="row justify-content-center">
        <div class="col-lg-8">
            <div class="text-center mb-5">
<<<<<<< HEAD
                <div class="header-icon">
                    <i class="fas fa-receipt"></i>
                </div>
=======
>>>>>>> a8569362
                <h1 class="display-5 fw-bold gradient-text mb-3">Add Expense</h1>
                <p class="lead text-muted">Add a new expense for {{ group.name }}</p>
            </div>

            <div class="create-group-card">
<<<<<<< HEAD
                <form method="POST" id="expenseForm">
                    <!-- Basic Information -->
                    <div class="form-section">
                        <div class="section-header">
                            <div class="section-icon">
                                <i class="fas fa-info-circle"></i>
                            </div>
                            <h5>Basic Information</h5>
                        </div>
                        
                        <div class="row">
                            <div class="col-md-8">
                                <div class="form-group-enhanced">
                                    <label for="description" class="form-label-enhanced">
                                        <i class="fas fa-tag me-2"></i>Description
                                    </label>
                                    <input type="text" class="form-control-enhanced" id="description" name="description" 
                                           required placeholder="e.g., Dinner at Italian Restaurant, Movie Tickets">
                                </div>
                            </div>
                            <div class="col-md-4">
                                <div class="form-group-enhanced">
                                    <label for="visit_date" class="form-label-enhanced">
                                        <i class="fas fa-calendar me-2"></i>Visit Date
                                    </label>
                                    <input type="date" class="form-control-enhanced" id="visit_date" name="visit_date" 
                                           value="{{ today }}">
                                </div>
                            </div>
                        </div>

                        <div class="form-group-enhanced">
                            <label for="paid_by" class="form-label-enhanced">
                                <i class="fas fa-user me-2"></i>Paid By
                            </label>
                            <select class="form-control-enhanced" id="paid_by" name="paid_by" required>
                                <option value="">Select who paid for this expense</option>
                                {% for member in group.members %}
                                <option value="{{ member }}">{{ member }}</option>
                                {% endfor %}
                            </select>
                        </div>
                    </div>

                    <!-- Amount Calculation -->
                    <div class="form-section">
                        <div class="section-header">
                            <div class="section-icon">
                                <i class="fas fa-calculator"></i>
                            </div>
                            <h5>Amount Calculation</h5>
                        </div>

                        <div class="row">
                            <div class="col-md-6">
                                <div class="form-group-enhanced">
                                    <label for="base_amount" class="form-label-enhanced">Base Amount ($)</label>
                                    <input type="number" class="form-control-enhanced" id="base_amount" name="base_amount" 
                                           step="0.01" min="0.01" required placeholder="0.00"
                                           oninput="calculateTotal()">
                                </div>
                            </div>
                            <div class="col-md-6">
                                <div class="form-group-enhanced">
                                    <label for="discount_percent" class="form-label-enhanced">Discount (%)</label>
                                    <input type="number" class="form-control-enhanced" id="discount_percent" name="discount_percent" 
                                           step="0.01" min="0" max="100" value="0" placeholder="0"
                                           oninput="calculateTotal()">
                                </div>
                            </div>
                        </div>

                        <div class="row">
                            <div class="col-md-6">
                                <div class="form-group-enhanced">
                                    <label for="service_tax_percent" class="form-label-enhanced">Service Tax (%)</label>
                                    <input type="number" class="form-control-enhanced" id="service_tax_percent" name="service_tax_percent" 
                                           step="0.01" min="0" value="0" placeholder="0"
                                           oninput="calculateTotal()">
                                </div>
                            </div>
                            <div class="col-md-6">
                                <div class="form-group-enhanced">
                                    <label for="gst_percent" class="form-label-enhanced">GST (%)</label>
                                    <input type="number" class="form-control-enhanced" id="gst_percent" name="gst_percent" 
                                           step="0.01" min="0" value="0" placeholder="0"
                                           oninput="calculateTotal()">
                                </div>
                            </div>
                        </div>

                        <!-- Calculation Results -->
                        <div class="calculation-results mt-4 p-4 bg-light rounded">
                            <h6 class="mb-3 text-center">
                                <i class="fas fa-calculator me-2"></i>Amount Breakdown
                            </h6>
                            <div class="row text-center mb-3">
                                <div class="col-4">
                                    <small class="text-muted d-block">Base Amount</small>
                                    <div class="fw-bold fs-5" id="baseAmountDisplay">$0.00</div>
                                </div>
                                <div class="col-4">
                                    <small class="text-muted d-block">After Discount</small>
                                    <div class="fw-bold fs-5" id="afterDiscountDisplay">$0.00</div>
                                </div>
                                <div class="col-4">
                                    <small class="text-muted d-block">Total Amount</small>
                                    <div class="fw-bold fs-5 text-success" id="totalAmountDisplay">$0.00</div>
                                </div>
                            </div>
                            <div class="row text-center">
                                <div class="col-3">
                                    <small class="text-muted d-block">Discount</small>
                                    <div class="fw-bold text-danger" id="discountDisplay">$0.00</div>
                                </div>
                                <div class="col-3">
                                    <small class="text-muted d-block">Service Tax</small>
                                    <div class="fw-bold text-info" id="serviceTaxDisplay">$0.00</div>
                                </div>
                                <div class="col-3">
                                    <small class="text-muted d-block">GST</small>
                                    <div class="fw-bold text-info" id="gstDisplay">$0.00</div>
                                </div>
                                <div class="col-3">
                                    <small class="text-muted d-block">Per Person</small>
                                    <div class="fw-bold text-warning" id="perPersonDisplay">$0.00</div>
                                </div>
                            </div>
                        </div>
                    </div>

                    <!-- Split Type -->
                    <div class="form-section">
                        <div class="section-header">
                            <div class="section-icon">
                                <i class="fas fa-share-alt"></i>
                            </div>
                            <h5>Split Configuration</h5>
                        </div>

                        <div class="form-group-enhanced">
                            <label class="form-label-enhanced">Split Type</label>
                            <div class="split-type-selector">
                                <div class="form-check form-check-inline">
                                    <input class="form-check-input" type="radio" name="split_type" id="split_equal" 
                                           value="equal" checked onchange="toggleSplitType()">
                                    <label class="form-check-label" for="split_equal">
                                        <i class="fas fa-equals me-1"></i>Equal Split
                                    </label>
                                </div>
                                <div class="form-check form-check-inline">
                                    <input class="form-check-input" type="radio" name="split_type" id="split_custom" 
                                           value="custom" onchange="toggleSplitType()">
                                    <label class="form-check-label" for="split_custom">
                                        <i class="fas fa-pencil-alt me-1"></i>Custom Split
                                    </label>
                                </div>
                            </div>
                        </div>

                        <!-- Custom Split Section -->
                        <div id="custom-split-section" style="display: none;">
                            <div class="custom-split-header mb-3">
                                <h6>Custom Shares</h6>
                                <small class="text-muted">Enter individual amounts for each member</small>
                            </div>
                            {% for member in group.members %}
                            <div class="row align-items-center mb-2">
                                <div class="col-md-6">
                                    <label class="form-label-enhanced">
                                        <i class="fas fa-user me-2"></i>{{ member }}
                                    </label>
                                </div>
                                <div class="col-md-6">
                                    <input type="number" class="form-control-enhanced share-input" 
                                           name="share_{{ member }}" step="0.01" min="0" 
                                           value="0" placeholder="0.00"
                                           oninput="validateCustomSplit()">
                                </div>
                            </div>
                            {% endfor %}
                            <div class="custom-split-validation mt-3">
                                <div class="alert alert-warning py-2" id="splitValidation" style="display: none;">
                                    <i class="fas fa-exclamation-triangle me-2"></i>
                                    <span id="validationMessage"></span>
                                </div>
=======
                <form method="POST">
                    <div class="mb-3">
                        <label for="description" class="form-label">Description</label>
                        <input type="text" class="form-control" id="description" name="description" required 
                               placeholder="e.g., Lunch at Restaurant">
                    </div>

                    <div class="mb-3">
                        <label for="base_amount" class="form-label">Base Amount ($)</label>
                        <input type="number" class="form-control" id="base_amount" name="base_amount" 
                               step="0.01" min="0.01" required>
                    </div>

                    <div class="mb-3">
                        <label for="paid_by" class="form-label">Paid By</label>
                        <select class="form-select" id="paid_by" name="paid_by" required>
                            <option value="">Select who paid</option>
                            {% for member in group.members %}
                            <option value="{{ member }}">{{ member }}</option>
                            {% endfor %}
                        </select>
                    </div>

                    <div class="mb-3">
                        <label class="form-label">Split Type</label>
                        <div>
                            <div class="form-check form-check-inline">
                                <input class="form-check-input" type="radio" name="split_type" id="split_equal" value="equal" checked>
                                <label class="form-check-label" for="split_equal">Equal Split</label>
                            </div>
                            <div class="form-check form-check-inline">
                                <input class="form-check-input" type="radio" name="split_type" id="split_custom" value="custom">
                                <label class="form-check-label" for="split_custom">Custom Split</label>
>>>>>>> a8569362
                            </div>
                        </div>
                    </div>

<<<<<<< HEAD
                    <!-- Action Buttons -->
                    <div class="form-actions">
                        <button type="submit" class="btn btn-primary-enhanced w-100 py-3">
                            <i class="fas fa-plus-circle me-2"></i>Add Expense
                        </button>
                        <a href="{{ url_for('group_detail', group_id=group.id) }}" class="btn btn-secondary-enhanced w-100 mt-2">
                            <i class="fas fa-arrow-left me-2"></i>Back to Group
=======
                    <div class="form-actions">
                        <button type="submit" class="btn btn-primary w-100">
                            <i class="fas fa-plus me-2"></i>Add Expense
                        </button>
                        <a href="{{ url_for('group_detail', group_id=group.id) }}" class="btn btn-secondary w-100 mt-2">
                            <i class="fas fa-arrow-left me-2"></i>Cancel
>>>>>>> a8569362
                        </a>
                    </div>
                </form>
            </div>
        </div>
    </div>
</div>
<<<<<<< HEAD

<style>
.calculation-results {
    border: 2px solid #e9ecef;
    background: linear-gradient(135deg, #f8f9ff 0%, #f0f2ff 100%);
}

.split-type-selector {
    background: #f8f9fa;
    padding: 15px;
    border-radius: 10px;
}

.custom-split-header {
    background: #fff3cd;
    padding: 12px 15px;
    border-radius: 8px;
    border-left: 4px solid #ffc107;
}

.custom-split-validation .alert {
    margin-bottom: 0;
    border-radius: 8px;
}

/* Enhanced form styles from create_group.html */
.form-section {
    margin-bottom: 40px;
    padding-bottom: 30px;
    border-bottom: 1px solid #f8f9fa;
}

.form-section:last-child {
    border-bottom: none;
    margin-bottom: 0;
}

.section-header {
    display: flex;
    align-items: center;
    margin-bottom: 25px;
}

.section-icon {
    width: 40px;
    height: 40px;
    background: linear-gradient(135deg, #667eea 0%, #764ba2 100%);
    border-radius: 10px;
    display: flex;
    align-items: center;
    justify-content: center;
    color: white;
    margin-right: 15px;
}

.section-header h5 {
    margin: 0;
    color: #2c3e50;
    font-weight: 600;
}

.form-group-enhanced {
    margin-bottom: 25px;
}

.form-label-enhanced {
    font-weight: 600;
    color: #2c3e50;
    margin-bottom: 8px;
    display: block;
}

.form-control-enhanced {
    width: 100%;
    border: 2px solid #e9ecef;
    border-radius: 12px;
    padding: 12px 15px;
    font-size: 16px;
    transition: all 0.3s ease;
    background: #fafbfc;
}

.form-control-enhanced:focus {
    border-color: #667eea;
    background: white;
    box-shadow: 0 0 0 3px rgba(102, 126, 234, 0.1);
    outline: none;
}

.btn-primary-enhanced {
    background: linear-gradient(135deg, #667eea 0%, #764ba2 100%);
    border: none;
    border-radius: 12px;
    padding: 15px 30px;
    font-weight: 600;
    font-size: 16px;
    transition: all 0.3s ease;
    color: white;
}

.btn-primary-enhanced:hover {
    transform: translateY(-2px);
    box-shadow: 0 10px 25px rgba(102, 126, 234, 0.3);
}

.btn-secondary-enhanced {
    background: #f8f9fa;
    border: 2px solid #e9ecef;
    color: #6c757d;
    border-radius: 12px;
    padding: 15px 30px;
    font-weight: 600;
    transition: all 0.3s ease;
    text-decoration: none;
    display: block;
    text-align: center;
}

.btn-secondary-enhanced:hover {
    background: #e9ecef;
    border-color: #dee2e6;
    color: #6c757d;
    text-decoration: none;
}

.header-icon {
    width: 80px;
    height: 80px;
    background: linear-gradient(135deg, #667eea 0%, #764ba2 100%);
    border-radius: 50%;
    display: flex;
    align-items: center;
    justify-content: center;
    margin: 0 auto 20px;
    color: white;
    font-size: 2rem;
}

.gradient-text {
    background: linear-gradient(135deg, #667eea 0%, #764ba2 100%);
    -webkit-background-clip: text;
    -webkit-text-fill-color: transparent;
    background-clip: text;
}

.create-group-card {
    background: white;
    border-radius: 20px;
    padding: 40px;
    box-shadow: 0 15px 50px rgba(0,0,0,0.1);
    border: 1px solid #f0f0f0;
    margin-bottom: 30px;
}
</style>

<script>
// Set today's date as default for visit date
document.addEventListener('DOMContentLoaded', function() {
    const today = new Date().toISOString().split('T')[0];
    document.getElementById('visit_date').value = today;
    calculateTotal();
});

function calculateTotal() {
    const baseAmount = parseFloat(document.getElementById('base_amount').value) || 0;
    const discountPercent = parseFloat(document.getElementById('discount_percent').value) || 0;
    const serviceTaxPercent = parseFloat(document.getElementById('service_tax_percent').value) || 0;
    const gstPercent = parseFloat(document.getElementById('gst_percent').value) || 0;
    const memberCount = {{ group.members|length }};
    
    // Calculate amounts
    const discountAmount = (baseAmount * discountPercent) / 100;
    const amountAfterDiscount = baseAmount - discountAmount;
    const serviceTaxAmount = (amountAfterDiscount * serviceTaxPercent) / 100;
    const gstAmount = (amountAfterDiscount * gstPercent) / 100;
    const totalAmount = amountAfterDiscount + serviceTaxAmount + gstAmount;
    const perPersonAmount = totalAmount / memberCount;
    
    // Update display
    document.getElementById('baseAmountDisplay').textContent = `$${baseAmount.toFixed(2)}`;
    document.getElementById('discountDisplay').textContent = `-$${discountAmount.toFixed(2)}`;
    document.getElementById('afterDiscountDisplay').textContent = `$${amountAfterDiscount.toFixed(2)}`;
    document.getElementById('serviceTaxDisplay').textContent = `$${serviceTaxAmount.toFixed(2)}`;
    document.getElementById('gstDisplay').textContent = `$${gstAmount.toFixed(2)}`;
    document.getElementById('totalAmountDisplay').textContent = `$${totalAmount.toFixed(2)}`;
    document.getElementById('perPersonDisplay').textContent = `$${perPersonAmount.toFixed(2)}`;
    
    // Update equal shares if equal split is selected
    if (document.getElementById('split_equal').checked) {
        document.querySelectorAll('.share-input').forEach(input => {
            input.value = perPersonAmount.toFixed(2);
        });
    }
    
    validateCustomSplit();
}

function toggleSplitType() {
    const customSection = document.getElementById('custom-split-section');
    if (document.getElementById('split_custom').checked) {
        customSection.style.display = 'block';
    } else {
        customSection.style.display = 'none';
        // Reset to equal shares
        calculateTotal();
    }
}

function validateCustomSplit() {
    if (!document.getElementById('split_custom').checked) return;
    
    const totalAmount = parseFloat(document.getElementById('totalAmountDisplay').textContent.replace('$', '')) || 0;
    const shareInputs = document.querySelectorAll('.share-input');
    let customTotal = 0;
    
    shareInputs.forEach(input => {
        customTotal += parseFloat(input.value) || 0;
    });
    
    const validationElement = document.getElementById('splitValidation');
    const messageElement = document.getElementById('validationMessage');
    
    if (Math.abs(customTotal - totalAmount) > 0.01) {
        validationElement.style.display = 'block';
        messageElement.textContent = `Custom shares total: $${customTotal.toFixed(2)} | Required: $${totalAmount.toFixed(2)} | Difference: $${(customTotal - totalAmount).toFixed(2)}`;
        validationElement.className = 'alert alert-warning py-2';
    } else {
        validationElement.style.display = 'block';
        messageElement.textContent = 'Custom shares match total amount perfectly!';
        validationElement.className = 'alert alert-success py-2';
    }
}

// Form submission validation
document.getElementById('expenseForm').addEventListener('submit', function(e) {
    if (document.getElementById('split_custom').checked) {
        const totalAmount = parseFloat(document.getElementById('totalAmountDisplay').textContent.replace('$', '')) || 0;
        const shareInputs = document.querySelectorAll('.share-input');
        let customTotal = 0;
        
        shareInputs.forEach(input => {
            customTotal += parseFloat(input.value) || 0;
        });
        
        if (Math.abs(customTotal - totalAmount) > 0.01) {
            e.preventDefault();
            alert('Custom shares must equal the total amount. Please adjust the shares.');
            return false;
        }
    }
    
    // Add loading state
    const submitButton = this.querySelector('button[type="submit"]');
    submitButton.disabled = true;
    submitButton.innerHTML = '<i class="fas fa-spinner fa-spin me-2"></i>Adding Expense...';
});
</script>
=======
>>>>>>> a8569362
{% endblock %}<|MERGE_RESOLUTION|>--- conflicted
+++ resolved
@@ -1,528 +1,96 @@
 {% extends "base.html" %}
 
 {% block content %}
-<div class="container">
-    <div class="row justify-content-center">
-        <div class="col-lg-8">
-            <div class="text-center mb-5">
-<<<<<<< HEAD
-                <div class="header-icon">
-                    <i class="fas fa-receipt"></i>
+<div class="row justify-content-center">
+    <div class="col-md-8">
+        <h2>Add Expense - {{ group.name }}</h2>
+        <form method="POST">
+            <div class="mb-3">
+                <label for="description" class="form-label">Description</label>
+                <input type="text" class="form-control" id="description" name="description" required 
+                       placeholder="e.g., Lunch at Italian Restaurant">
+            </div>
+            
+            <div class="mb-3">
+                <label for="amount" class="form-label">Amount ($)</label>
+                <input type="number" class="form-control" id="amount" name="amount" step="0.01" min="0.01" required>
+            </div>
+            
+            <div class="mb-3">
+                <label for="paid_by" class="form-label">Paid By</label>
+                <select class="form-select" id="paid_by" name="paid_by" required>
+                    <option value="">Select who paid</option>
+                    {% for member in group.members %}
+                    <option value="{{ member }}">{{ member }}</option>
+                    {% endfor %}
+                </select>
+            </div>
+            
+            <div class="mb-3">
+                <label class="form-label">Split Type</label>
+                <div>
+                    <div class="form-check form-check-inline">
+                        <input class="form-check-input" type="radio" name="split_type" id="split_equal" value="equal" checked>
+                        <label class="form-check-label" for="split_equal">Equal Split</label>
+                    </div>
+                    <div class="form-check form-check-inline">
+                        <input class="form-check-input" type="radio" name="split_type" id="split_custom" value="custom">
+                        <label class="form-check-label" for="split_custom">Custom Split</label>
+                    </div>
                 </div>
-=======
->>>>>>> a8569362
-                <h1 class="display-5 fw-bold gradient-text mb-3">Add Expense</h1>
-                <p class="lead text-muted">Add a new expense for {{ group.name }}</p>
             </div>
-
-            <div class="create-group-card">
-<<<<<<< HEAD
-                <form method="POST" id="expenseForm">
-                    <!-- Basic Information -->
-                    <div class="form-section">
-                        <div class="section-header">
-                            <div class="section-icon">
-                                <i class="fas fa-info-circle"></i>
-                            </div>
-                            <h5>Basic Information</h5>
-                        </div>
-                        
-                        <div class="row">
-                            <div class="col-md-8">
-                                <div class="form-group-enhanced">
-                                    <label for="description" class="form-label-enhanced">
-                                        <i class="fas fa-tag me-2"></i>Description
-                                    </label>
-                                    <input type="text" class="form-control-enhanced" id="description" name="description" 
-                                           required placeholder="e.g., Dinner at Italian Restaurant, Movie Tickets">
-                                </div>
-                            </div>
-                            <div class="col-md-4">
-                                <div class="form-group-enhanced">
-                                    <label for="visit_date" class="form-label-enhanced">
-                                        <i class="fas fa-calendar me-2"></i>Visit Date
-                                    </label>
-                                    <input type="date" class="form-control-enhanced" id="visit_date" name="visit_date" 
-                                           value="{{ today }}">
-                                </div>
-                            </div>
-                        </div>
-
-                        <div class="form-group-enhanced">
-                            <label for="paid_by" class="form-label-enhanced">
-                                <i class="fas fa-user me-2"></i>Paid By
-                            </label>
-                            <select class="form-control-enhanced" id="paid_by" name="paid_by" required>
-                                <option value="">Select who paid for this expense</option>
-                                {% for member in group.members %}
-                                <option value="{{ member }}">{{ member }}</option>
-                                {% endfor %}
-                            </select>
-                        </div>
-                    </div>
-
-                    <!-- Amount Calculation -->
-                    <div class="form-section">
-                        <div class="section-header">
-                            <div class="section-icon">
-                                <i class="fas fa-calculator"></i>
-                            </div>
-                            <h5>Amount Calculation</h5>
-                        </div>
-
-                        <div class="row">
-                            <div class="col-md-6">
-                                <div class="form-group-enhanced">
-                                    <label for="base_amount" class="form-label-enhanced">Base Amount ($)</label>
-                                    <input type="number" class="form-control-enhanced" id="base_amount" name="base_amount" 
-                                           step="0.01" min="0.01" required placeholder="0.00"
-                                           oninput="calculateTotal()">
-                                </div>
-                            </div>
-                            <div class="col-md-6">
-                                <div class="form-group-enhanced">
-                                    <label for="discount_percent" class="form-label-enhanced">Discount (%)</label>
-                                    <input type="number" class="form-control-enhanced" id="discount_percent" name="discount_percent" 
-                                           step="0.01" min="0" max="100" value="0" placeholder="0"
-                                           oninput="calculateTotal()">
-                                </div>
-                            </div>
-                        </div>
-
-                        <div class="row">
-                            <div class="col-md-6">
-                                <div class="form-group-enhanced">
-                                    <label for="service_tax_percent" class="form-label-enhanced">Service Tax (%)</label>
-                                    <input type="number" class="form-control-enhanced" id="service_tax_percent" name="service_tax_percent" 
-                                           step="0.01" min="0" value="0" placeholder="0"
-                                           oninput="calculateTotal()">
-                                </div>
-                            </div>
-                            <div class="col-md-6">
-                                <div class="form-group-enhanced">
-                                    <label for="gst_percent" class="form-label-enhanced">GST (%)</label>
-                                    <input type="number" class="form-control-enhanced" id="gst_percent" name="gst_percent" 
-                                           step="0.01" min="0" value="0" placeholder="0"
-                                           oninput="calculateTotal()">
-                                </div>
-                            </div>
-                        </div>
-
-                        <!-- Calculation Results -->
-                        <div class="calculation-results mt-4 p-4 bg-light rounded">
-                            <h6 class="mb-3 text-center">
-                                <i class="fas fa-calculator me-2"></i>Amount Breakdown
-                            </h6>
-                            <div class="row text-center mb-3">
-                                <div class="col-4">
-                                    <small class="text-muted d-block">Base Amount</small>
-                                    <div class="fw-bold fs-5" id="baseAmountDisplay">$0.00</div>
-                                </div>
-                                <div class="col-4">
-                                    <small class="text-muted d-block">After Discount</small>
-                                    <div class="fw-bold fs-5" id="afterDiscountDisplay">$0.00</div>
-                                </div>
-                                <div class="col-4">
-                                    <small class="text-muted d-block">Total Amount</small>
-                                    <div class="fw-bold fs-5 text-success" id="totalAmountDisplay">$0.00</div>
-                                </div>
-                            </div>
-                            <div class="row text-center">
-                                <div class="col-3">
-                                    <small class="text-muted d-block">Discount</small>
-                                    <div class="fw-bold text-danger" id="discountDisplay">$0.00</div>
-                                </div>
-                                <div class="col-3">
-                                    <small class="text-muted d-block">Service Tax</small>
-                                    <div class="fw-bold text-info" id="serviceTaxDisplay">$0.00</div>
-                                </div>
-                                <div class="col-3">
-                                    <small class="text-muted d-block">GST</small>
-                                    <div class="fw-bold text-info" id="gstDisplay">$0.00</div>
-                                </div>
-                                <div class="col-3">
-                                    <small class="text-muted d-block">Per Person</small>
-                                    <div class="fw-bold text-warning" id="perPersonDisplay">$0.00</div>
-                                </div>
-                            </div>
-                        </div>
-                    </div>
-
-                    <!-- Split Type -->
-                    <div class="form-section">
-                        <div class="section-header">
-                            <div class="section-icon">
-                                <i class="fas fa-share-alt"></i>
-                            </div>
-                            <h5>Split Configuration</h5>
-                        </div>
-
-                        <div class="form-group-enhanced">
-                            <label class="form-label-enhanced">Split Type</label>
-                            <div class="split-type-selector">
-                                <div class="form-check form-check-inline">
-                                    <input class="form-check-input" type="radio" name="split_type" id="split_equal" 
-                                           value="equal" checked onchange="toggleSplitType()">
-                                    <label class="form-check-label" for="split_equal">
-                                        <i class="fas fa-equals me-1"></i>Equal Split
-                                    </label>
-                                </div>
-                                <div class="form-check form-check-inline">
-                                    <input class="form-check-input" type="radio" name="split_type" id="split_custom" 
-                                           value="custom" onchange="toggleSplitType()">
-                                    <label class="form-check-label" for="split_custom">
-                                        <i class="fas fa-pencil-alt me-1"></i>Custom Split
-                                    </label>
-                                </div>
-                            </div>
-                        </div>
-
-                        <!-- Custom Split Section -->
-                        <div id="custom-split-section" style="display: none;">
-                            <div class="custom-split-header mb-3">
-                                <h6>Custom Shares</h6>
-                                <small class="text-muted">Enter individual amounts for each member</small>
-                            </div>
-                            {% for member in group.members %}
-                            <div class="row align-items-center mb-2">
-                                <div class="col-md-6">
-                                    <label class="form-label-enhanced">
-                                        <i class="fas fa-user me-2"></i>{{ member }}
-                                    </label>
-                                </div>
-                                <div class="col-md-6">
-                                    <input type="number" class="form-control-enhanced share-input" 
-                                           name="share_{{ member }}" step="0.01" min="0" 
-                                           value="0" placeholder="0.00"
-                                           oninput="validateCustomSplit()">
-                                </div>
-                            </div>
-                            {% endfor %}
-                            <div class="custom-split-validation mt-3">
-                                <div class="alert alert-warning py-2" id="splitValidation" style="display: none;">
-                                    <i class="fas fa-exclamation-triangle me-2"></i>
-                                    <span id="validationMessage"></span>
-                                </div>
-=======
-                <form method="POST">
-                    <div class="mb-3">
-                        <label for="description" class="form-label">Description</label>
-                        <input type="text" class="form-control" id="description" name="description" required 
-                               placeholder="e.g., Lunch at Restaurant">
-                    </div>
-
-                    <div class="mb-3">
-                        <label for="base_amount" class="form-label">Base Amount ($)</label>
-                        <input type="number" class="form-control" id="base_amount" name="base_amount" 
-                               step="0.01" min="0.01" required>
-                    </div>
-
-                    <div class="mb-3">
-                        <label for="paid_by" class="form-label">Paid By</label>
-                        <select class="form-select" id="paid_by" name="paid_by" required>
-                            <option value="">Select who paid</option>
-                            {% for member in group.members %}
-                            <option value="{{ member }}">{{ member }}</option>
-                            {% endfor %}
-                        </select>
-                    </div>
-
-                    <div class="mb-3">
-                        <label class="form-label">Split Type</label>
-                        <div>
-                            <div class="form-check form-check-inline">
-                                <input class="form-check-input" type="radio" name="split_type" id="split_equal" value="equal" checked>
-                                <label class="form-check-label" for="split_equal">Equal Split</label>
-                            </div>
-                            <div class="form-check form-check-inline">
-                                <input class="form-check-input" type="radio" name="split_type" id="split_custom" value="custom">
-                                <label class="form-check-label" for="split_custom">Custom Split</label>
->>>>>>> a8569362
-                            </div>
-                        </div>
-                    </div>
-
-<<<<<<< HEAD
-                    <!-- Action Buttons -->
-                    <div class="form-actions">
-                        <button type="submit" class="btn btn-primary-enhanced w-100 py-3">
-                            <i class="fas fa-plus-circle me-2"></i>Add Expense
-                        </button>
-                        <a href="{{ url_for('group_detail', group_id=group.id) }}" class="btn btn-secondary-enhanced w-100 mt-2">
-                            <i class="fas fa-arrow-left me-2"></i>Back to Group
-=======
-                    <div class="form-actions">
-                        <button type="submit" class="btn btn-primary w-100">
-                            <i class="fas fa-plus me-2"></i>Add Expense
-                        </button>
-                        <a href="{{ url_for('group_detail', group_id=group.id) }}" class="btn btn-secondary w-100 mt-2">
-                            <i class="fas fa-arrow-left me-2"></i>Cancel
->>>>>>> a8569362
-                        </a>
-                    </div>
-                </form>
+            
+            <div id="custom-split-section" style="display: none;">
+                <h5>Custom Shares</h5>
+                {% for member in group.members %}
+                <div class="mb-2">
+                    <label for="share_{{ member }}" class="form-label">{{ member }}'s share</label>
+                    <input type="number" class="form-control share-input" id="share_{{ member }}" 
+                           name="share_{{ member }}" step="0.01" min="0" placeholder="0.00">
+                </div>
+                {% endfor %}
             </div>
-        </div>
+            
+            <button type="submit" class="btn btn-primary">Add Expense</button>
+            <a href="{{ url_for('group_detail', group_id=group.id) }}" class="btn btn-secondary">Cancel</a>
+        </form>
     </div>
 </div>
-<<<<<<< HEAD
-
-<style>
-.calculation-results {
-    border: 2px solid #e9ecef;
-    background: linear-gradient(135deg, #f8f9ff 0%, #f0f2ff 100%);
-}
-
-.split-type-selector {
-    background: #f8f9fa;
-    padding: 15px;
-    border-radius: 10px;
-}
-
-.custom-split-header {
-    background: #fff3cd;
-    padding: 12px 15px;
-    border-radius: 8px;
-    border-left: 4px solid #ffc107;
-}
-
-.custom-split-validation .alert {
-    margin-bottom: 0;
-    border-radius: 8px;
-}
-
-/* Enhanced form styles from create_group.html */
-.form-section {
-    margin-bottom: 40px;
-    padding-bottom: 30px;
-    border-bottom: 1px solid #f8f9fa;
-}
-
-.form-section:last-child {
-    border-bottom: none;
-    margin-bottom: 0;
-}
-
-.section-header {
-    display: flex;
-    align-items: center;
-    margin-bottom: 25px;
-}
-
-.section-icon {
-    width: 40px;
-    height: 40px;
-    background: linear-gradient(135deg, #667eea 0%, #764ba2 100%);
-    border-radius: 10px;
-    display: flex;
-    align-items: center;
-    justify-content: center;
-    color: white;
-    margin-right: 15px;
-}
-
-.section-header h5 {
-    margin: 0;
-    color: #2c3e50;
-    font-weight: 600;
-}
-
-.form-group-enhanced {
-    margin-bottom: 25px;
-}
-
-.form-label-enhanced {
-    font-weight: 600;
-    color: #2c3e50;
-    margin-bottom: 8px;
-    display: block;
-}
-
-.form-control-enhanced {
-    width: 100%;
-    border: 2px solid #e9ecef;
-    border-radius: 12px;
-    padding: 12px 15px;
-    font-size: 16px;
-    transition: all 0.3s ease;
-    background: #fafbfc;
-}
-
-.form-control-enhanced:focus {
-    border-color: #667eea;
-    background: white;
-    box-shadow: 0 0 0 3px rgba(102, 126, 234, 0.1);
-    outline: none;
-}
-
-.btn-primary-enhanced {
-    background: linear-gradient(135deg, #667eea 0%, #764ba2 100%);
-    border: none;
-    border-radius: 12px;
-    padding: 15px 30px;
-    font-weight: 600;
-    font-size: 16px;
-    transition: all 0.3s ease;
-    color: white;
-}
-
-.btn-primary-enhanced:hover {
-    transform: translateY(-2px);
-    box-shadow: 0 10px 25px rgba(102, 126, 234, 0.3);
-}
-
-.btn-secondary-enhanced {
-    background: #f8f9fa;
-    border: 2px solid #e9ecef;
-    color: #6c757d;
-    border-radius: 12px;
-    padding: 15px 30px;
-    font-weight: 600;
-    transition: all 0.3s ease;
-    text-decoration: none;
-    display: block;
-    text-align: center;
-}
-
-.btn-secondary-enhanced:hover {
-    background: #e9ecef;
-    border-color: #dee2e6;
-    color: #6c757d;
-    text-decoration: none;
-}
-
-.header-icon {
-    width: 80px;
-    height: 80px;
-    background: linear-gradient(135deg, #667eea 0%, #764ba2 100%);
-    border-radius: 50%;
-    display: flex;
-    align-items: center;
-    justify-content: center;
-    margin: 0 auto 20px;
-    color: white;
-    font-size: 2rem;
-}
-
-.gradient-text {
-    background: linear-gradient(135deg, #667eea 0%, #764ba2 100%);
-    -webkit-background-clip: text;
-    -webkit-text-fill-color: transparent;
-    background-clip: text;
-}
-
-.create-group-card {
-    background: white;
-    border-radius: 20px;
-    padding: 40px;
-    box-shadow: 0 15px 50px rgba(0,0,0,0.1);
-    border: 1px solid #f0f0f0;
-    margin-bottom: 30px;
-}
-</style>
 
 <script>
-// Set today's date as default for visit date
 document.addEventListener('DOMContentLoaded', function() {
-    const today = new Date().toISOString().split('T')[0];
-    document.getElementById('visit_date').value = today;
-    calculateTotal();
-});
-
-function calculateTotal() {
-    const baseAmount = parseFloat(document.getElementById('base_amount').value) || 0;
-    const discountPercent = parseFloat(document.getElementById('discount_percent').value) || 0;
-    const serviceTaxPercent = parseFloat(document.getElementById('service_tax_percent').value) || 0;
-    const gstPercent = parseFloat(document.getElementById('gst_percent').value) || 0;
-    const memberCount = {{ group.members|length }};
+    const equalRadio = document.getElementById('split_equal');
+    const customRadio = document.getElementById('split_custom');
+    const customSection = document.getElementById('custom-split-section');
+    const amountInput = document.getElementById('amount');
     
-    // Calculate amounts
-    const discountAmount = (baseAmount * discountPercent) / 100;
-    const amountAfterDiscount = baseAmount - discountAmount;
-    const serviceTaxAmount = (amountAfterDiscount * serviceTaxPercent) / 100;
-    const gstAmount = (amountAfterDiscount * gstPercent) / 100;
-    const totalAmount = amountAfterDiscount + serviceTaxAmount + gstAmount;
-    const perPersonAmount = totalAmount / memberCount;
-    
-    // Update display
-    document.getElementById('baseAmountDisplay').textContent = `$${baseAmount.toFixed(2)}`;
-    document.getElementById('discountDisplay').textContent = `-$${discountAmount.toFixed(2)}`;
-    document.getElementById('afterDiscountDisplay').textContent = `$${amountAfterDiscount.toFixed(2)}`;
-    document.getElementById('serviceTaxDisplay').textContent = `$${serviceTaxAmount.toFixed(2)}`;
-    document.getElementById('gstDisplay').textContent = `$${gstAmount.toFixed(2)}`;
-    document.getElementById('totalAmountDisplay').textContent = `$${totalAmount.toFixed(2)}`;
-    document.getElementById('perPersonDisplay').textContent = `$${perPersonAmount.toFixed(2)}`;
-    
-    // Update equal shares if equal split is selected
-    if (document.getElementById('split_equal').checked) {
-        document.querySelectorAll('.share-input').forEach(input => {
-            input.value = perPersonAmount.toFixed(2);
-        });
-    }
-    
-    validateCustomSplit();
-}
-
-function toggleSplitType() {
-    const customSection = document.getElementById('custom-split-section');
-    if (document.getElementById('split_custom').checked) {
-        customSection.style.display = 'block';
-    } else {
-        customSection.style.display = 'none';
-        // Reset to equal shares
-        calculateTotal();
-    }
-}
-
-function validateCustomSplit() {
-    if (!document.getElementById('split_custom').checked) return;
-    
-    const totalAmount = parseFloat(document.getElementById('totalAmountDisplay').textContent.replace('$', '')) || 0;
-    const shareInputs = document.querySelectorAll('.share-input');
-    let customTotal = 0;
-    
-    shareInputs.forEach(input => {
-        customTotal += parseFloat(input.value) || 0;
-    });
-    
-    const validationElement = document.getElementById('splitValidation');
-    const messageElement = document.getElementById('validationMessage');
-    
-    if (Math.abs(customTotal - totalAmount) > 0.01) {
-        validationElement.style.display = 'block';
-        messageElement.textContent = `Custom shares total: $${customTotal.toFixed(2)} | Required: $${totalAmount.toFixed(2)} | Difference: $${(customTotal - totalAmount).toFixed(2)}`;
-        validationElement.className = 'alert alert-warning py-2';
-    } else {
-        validationElement.style.display = 'block';
-        messageElement.textContent = 'Custom shares match total amount perfectly!';
-        validationElement.className = 'alert alert-success py-2';
-    }
-}
-
-// Form submission validation
-document.getElementById('expenseForm').addEventListener('submit', function(e) {
-    if (document.getElementById('split_custom').checked) {
-        const totalAmount = parseFloat(document.getElementById('totalAmountDisplay').textContent.replace('$', '')) || 0;
-        const shareInputs = document.querySelectorAll('.share-input');
-        let customTotal = 0;
-        
-        shareInputs.forEach(input => {
-            customTotal += parseFloat(input.value) || 0;
-        });
-        
-        if (Math.abs(customTotal - totalAmount) > 0.01) {
-            e.preventDefault();
-            alert('Custom shares must equal the total amount. Please adjust the shares.');
-            return false;
+    function toggleSplitType() {
+        if (customRadio.checked) {
+            customSection.style.display = 'block';
+        } else {
+            customSection.style.display = 'none';
         }
     }
     
-    // Add loading state
-    const submitButton = this.querySelector('button[type="submit"]');
-    submitButton.disabled = true;
-    submitButton.innerHTML = '<i class="fas fa-spinner fa-spin me-2"></i>Adding Expense...';
+    function calculateEqualShares() {
+        if (equalRadio.checked) {
+            const shareInputs = document.querySelectorAll('.share-input');
+            const totalMembers = shareInputs.length;
+            const amount = parseFloat(amountInput.value) || 0;
+            const share = amount / totalMembers;
+            
+            shareInputs.forEach(input => {
+                input.value = share.toFixed(2);
+            });
+        }
+    }
+    
+    equalRadio.addEventListener('change', toggleSplitType);
+    customRadio.addEventListener('change', toggleSplitType);
+    amountInput.addEventListener('input', calculateEqualShares);
+    
+    // Initialize
+    toggleSplitType();
 });
 </script>
-=======
->>>>>>> a8569362
 {% endblock %}