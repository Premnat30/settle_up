from flask import Flask, render_template, request, redirect, url_for, flash, jsonify, Response
from datetime import datetime
import os
import json
import csv
from io import StringIO

app = Flask(__name__)
app.config['SECRET_KEY'] = os.environ.get('SECRET_KEY', 'dev-secret-key-12345')

# Simple file-based storage for persistence
DATA_FILE = 'data.json'

def load_data():
    """Load data from file with proper error handling"""
    try:
        # Create data file if it doesn't exist
        if not os.path.exists(DATA_FILE):
            default_data = {
                'groups': {},
                'expenses': {},
                'next_group_id': 1,
                'next_expense_id': 1,
                'recent_members': []
            }
            with open(DATA_FILE, 'w') as f:
                json.dump(default_data, f, indent=2)
            return default_data
        
        with open(DATA_FILE, 'r') as f:
            data = json.load(f)
            
        # Ensure all required keys exist
        required_keys = ['groups', 'expenses', 'next_group_id', 'next_expense_id', 'recent_members']
        for key in required_keys:
            if key not in data:
                if key == 'groups':
                    data[key] = {}
                elif key == 'expenses':
                    data[key] = {}
                elif key == 'recent_members':
                    data[key] = []
                else:
                    data[key] = 1
        
        return data
        
    except (FileNotFoundError, json.JSONDecodeError, KeyError) as e:
        print(f"Error loading data: {e}")
        # Return default structure if file is corrupted
        return {
            'groups': {},
            'expenses': {},
            'next_group_id': 1,
            'next_expense_id': 1,
            'recent_members': []
        }

def save_data(data):
    """Save data to file with error handling"""
    try:
        with open(DATA_FILE, 'w') as f:
            json.dump(data, f, indent=2, default=str)
        return True
    except Exception as e:
        print(f"Error saving data: {e}")
        return False

def get_next_group_id():
    data = load_data()
    next_id = data['next_group_id']
    data['next_group_id'] += 1
    if save_data(data):
        return next_id
    return None

def get_next_expense_id():
    data = load_data()
    next_id = data['next_expense_id']
    data['next_expense_id'] += 1
    if save_data(data):
        return next_id
    return None

def update_recent_members(members_list):
    data = load_data()
    recent_members = data.get('recent_members', [])
    
    for member in members_list:
        member_clean = member.strip()
        if member_clean and member_clean not in recent_members:
            # Remove if already exists to avoid duplicates
            if member_clean in recent_members:
                recent_members.remove(member_clean)
            recent_members.insert(0, member_clean)
    
    # Keep only last 10 recent members
    data['recent_members'] = recent_members[:10]
    save_data(data)

def calculate_total_amount(base_amount, discount_percent=0, service_tax_percent=0, gst_percent=0):
    """Calculate total amount after discount, service tax, and GST"""
    try:
        base_amount = float(base_amount)
        discount_percent = float(discount_percent)
        service_tax_percent = float(service_tax_percent)
        gst_percent = float(gst_percent)
        
        # Calculate discount amount
        discount_amount = (base_amount * discount_percent) / 100
        amount_after_discount = base_amount - discount_amount
        
        # Calculate service tax
        service_tax_amount = (amount_after_discount * service_tax_percent) / 100
        
        # Calculate GST
        gst_amount = (amount_after_discount * gst_percent) / 100
        
        # Total amount
        total_amount = amount_after_discount + service_tax_amount + gst_amount
        
        return {
            'base_amount': round(base_amount, 2),
            'discount_amount': round(discount_amount, 2),
            'amount_after_discount': round(amount_after_discount, 2),
            'service_tax_amount': round(service_tax_amount, 2),
            'gst_amount': round(gst_amount, 2),
            'total_amount': round(total_amount, 2)
        }
    except (ValueError, TypeError):
        return None

# Routes
@app.route('/')
def index():
    try:
        data = load_data()
        groups = list(data['groups'].values())
        
        # Convert string keys to integers for sorting and ensure proper structure
        valid_groups = []
        for group in groups:
            if isinstance(group, dict) and 'id' in group and 'name' in group:
                # Ensure all required fields exist
                if 'members' not in group:
                    group['members'] = []
                if 'created_at' not in group:
                    group['created_at'] = datetime.now().isoformat()
                if 'expenses' not in group:
                    group['expenses'] = []
                valid_groups.append(group)
        
        # Sort groups by creation date (newest first)
        valid_groups.sort(key=lambda x: x.get('created_at', ''), reverse=True)
        
        # Calculate stats for homepage
        total_groups = len(valid_groups)
        total_expenses = len(data.get('expenses', {}))
        total_spent = sum(expense.get('amount', 0) for expense in data.get('expenses', {}).values())
        
        return render_template('index.html', 
                             groups=valid_groups, 
                             total_groups=total_groups,
                             total_expenses=total_expenses,
                             total_spent=total_spent)
    except Exception as e:
        print(f"Error in index route: {e}")
        flash('Error loading data. Please try again.', 'error')
        return render_template('index.html', groups=[], total_groups=0, total_expenses=0, total_spent=0)

@app.route('/create_group', methods=['GET', 'POST'])
def create_group():
    if request.method == 'POST':
        try:
            group_name = request.form['group_name'].strip()
            member_names = [name.strip() for name in request.form['members'].split(',') if name.strip()]
            
            if not group_name:
                flash('Please enter a group name', 'error')
                return redirect(url_for('create_group'))
            
            if len(member_names) < 2:
                flash('Please add at least 2 members', 'error')
                return redirect(url_for('create_group'))
            
            group_id = get_next_group_id()
            if group_id is None:
                flash('Error creating group. Please try again.', 'error')
                return redirect(url_for('create_group'))
            
            data = load_data()
            
            group = {
                'id': group_id,
                'name': group_name,
                'members': member_names,
                'created_at': datetime.now().isoformat(),
                'expenses': []
            }
            
            data['groups'][str(group_id)] = group
            
            # Update recent members
            update_recent_members(member_names)
            
            if save_data(data):
                flash(f'Group "{group_name}" created successfully!', 'success')
                return redirect(url_for('group_detail', group_id=group_id))
            else:
                flash('Error saving group. Please try again.', 'error')
                return redirect(url_for('create_group'))
                
        except Exception as e:
            print(f"Error creating group: {e}")
            flash(f'Error creating group: Please try again.', 'error')
            return redirect(url_for('create_group'))
    
    # Load recent members for suggestions
    try:
        data = load_data()
        recent_members = data.get('recent_members', [])
    except:
        recent_members = []
    
    return render_template('create_group.html', recent_members=recent_members)

@app.route('/api/recent_members')
def get_recent_members():
    try:
        data = load_data()
        recent_members = data.get('recent_members', [])
        return jsonify(recent_members)
    except:
        return jsonify([])

@app.route('/group/<int:group_id>')
def group_detail(group_id):
    try:
        data = load_data()
        group = data['groups'].get(str(group_id))
        
        if not group:
            flash('Group not found', 'error')
            return redirect(url_for('index'))
        
        # Ensure group has all required fields
        if 'members' not in group:
            group['members'] = []
        if 'expenses' not in group:
            group['expenses'] = []
        
        # Get expenses for this group
        group_expenses = []
        for exp_id, expense in data.get('expenses', {}).items():
            if isinstance(expense, dict) and expense.get('group_id') == group_id:
                try:
                    expense['date_display'] = datetime.fromisoformat(expense.get('date', '')).strftime('%Y-%m-%d %H:%M')
                    expense['visit_date_display'] = expense.get('visit_date', expense.get('date', '')[:10])
                    group_expenses.append(expense)
                except (ValueError, KeyError):
                    continue
        
        # Sort expenses by date (newest first)
        group_expenses.sort(key=lambda x: x.get('date', ''), reverse=True)
        
        # Calculate total spent
        total_spent = sum(expense.get('amount', 0) for expense in group_expenses)
        
        return render_template('group_detail.html', 
                             group=group, 
                             expenses=group_expenses,
                             total_spent=total_spent)
    except Exception as e:
        print(f"Error in group_detail: {e}")
        flash('Error loading group details. Please try again.', 'error')
        return redirect(url_for('index'))

@app.route('/group/<int:group_id>/add_expense', methods=['GET', 'POST'])
def add_expense(group_id):
    try:
        data = load_data()
        group = data['groups'].get(str(group_id))
<<<<<<< HEAD
        
        if not group:
            flash('Group not found', 'error')
            return redirect(url_for('index'))
        
        if request.method == 'POST':
            description = request.form['description'].strip()
            
            # Get tax calculation fields
=======
        
        if not group:
            flash('Group not found', 'error')
            return redirect(url_for('index'))
        
        if request.method == 'POST':
            description = request.form['description'].strip()
>>>>>>> a8569362
            try:
                base_amount = float(request.form['base_amount'])
                discount_percent = float(request.form.get('discount_percent', 0))
                service_tax_percent = float(request.form.get('service_tax_percent', 0))
                gst_percent = float(request.form.get('gst_percent', 0))
                visit_date = request.form.get('visit_date', '')
            except ValueError:
                flash('Please enter valid numbers for amounts', 'error')
<<<<<<< HEAD
                return redirect(url_for('add_expense', group_id=group_id))
            
            paid_by = request.form['paid_by']
            split_type = request.form['split_type']
            
            if not description:
                flash('Please enter a description', 'error')
                return redirect(url_for('add_expense', group_id=group_id))
            
            if base_amount <= 0:
                flash('Base amount must be greater than 0', 'error')
                return redirect(url_for('add_expense', group_id=group_id))
            
            # Calculate total amount with taxes
            discount_amount = (base_amount * discount_percent) / 100
            amount_after_discount = base_amount - discount_amount
            service_tax_amount = (amount_after_discount * service_tax_percent) / 100
            gst_amount = (amount_after_discount * gst_percent) / 100
            total_amount = amount_after_discount + service_tax_amount + gst_amount
            
            expense_id = get_next_expense_id()
            
            expense = {
                'id': expense_id,
                'description': description,
                'base_amount': base_amount,
                'discount_percent': discount_percent,
                'service_tax_percent': service_tax_percent,
                'gst_percent': gst_percent,
                'amount': round(total_amount, 2),
                'paid_by': paid_by,
                'group_id': group_id,
                'split_type': split_type,
                'visit_date': visit_date,
                'date': datetime.now().isoformat(),
                'shares': {}
            }
            
            # Calculate shares
            if split_type == 'equal':
                share_amount = round(total_amount / len(group['members']), 2)
                for member in group['members']:
                    expense['shares'][member] = share_amount
            else:
                # Custom split
                total_custom = 0
                for member in group['members']:
                    share_amount = float(request.form.get(f'share_{member}', 0))
                    expense['shares'][member] = share_amount
                    total_custom += share_amount
                
                # Validate custom split totals
                if abs(total_custom - total_amount) > 0.01:
                    flash(f'Custom shares (${total_custom:.2f}) must equal total amount (${total_amount:.2f})', 'error')
                    return redirect(url_for('add_expense', group_id=group_id))
            
            data['expenses'][str(expense_id)] = expense
            if 'expenses' not in group:
                group['expenses'] = []
            group['expenses'].append(expense_id)
            
            if save_data(data):
                flash('Expense added successfully!', 'success')
                return redirect(url_for('group_detail', group_id=group_id))
            else:
                flash('Error saving expense. Please try again.', 'error')
=======
>>>>>>> a8569362
                return redirect(url_for('add_expense', group_id=group_id))
            
            paid_by = request.form['paid_by']
            split_type = request.form['split_type']
            
            if not description:
                flash('Please enter a description', 'error')
                return redirect(url_for('add_expense', group_id=group_id))
            
            if base_amount <= 0:
                flash('Base amount must be greater than 0', 'error')
                return redirect(url_for('add_expense', group_id=group_id))
            
            # Calculate total amount with taxes
            amount_calculation = calculate_total_amount(base_amount, discount_percent, service_tax_percent, gst_percent)
            if not amount_calculation:
                flash('Error calculating total amount', 'error')
                return redirect(url_for('add_expense', group_id=group_id))
            
            total_amount = amount_calculation['total_amount']
            
            expense_id = get_next_expense_id()
            if expense_id is None:
                flash('Error creating expense. Please try again.', 'error')
                return redirect(url_for('add_expense', group_id=group_id))
            
            expense = {
                'id': expense_id,
                'description': description,
                'base_amount': base_amount,
                'discount_percent': discount_percent,
                'service_tax_percent': service_tax_percent,
                'gst_percent': gst_percent,
                'amount_calculation': amount_calculation,
                'amount': total_amount,
                'paid_by': paid_by,
                'group_id': group_id,
                'split_type': split_type,
                'visit_date': visit_date,
                'date': datetime.now().isoformat(),
                'shares': {}
            }
            
            # Calculate shares
            if split_type == 'equal':
                share_amount = round(total_amount / len(group['members']), 2)
                for member in group['members']:
                    expense['shares'][member] = share_amount
            else:
                # Custom split
                total_custom = 0
                for member in group['members']:
                    try:
                        share_amount = float(request.form.get(f'share_{member}', 0))
                    except ValueError:
                        share_amount = 0
                    expense['shares'][member] = share_amount
                    total_custom += share_amount
                
                # Validate custom split totals
                if abs(total_custom - total_amount) > 0.01:
                    flash(f'Custom shares (${total_custom:.2f}) must equal total amount (${total_amount:.2f})', 'error')
                    return redirect(url_for('add_expense', group_id=group_id))
            
            data['expenses'][str(expense_id)] = expense
            if str(group_id) in data['groups']:
                if 'expenses' not in data['groups'][str(group_id)]:
                    data['groups'][str(group_id)]['expenses'] = []
                data['groups'][str(group_id)]['expenses'].append(expense_id)
            
            if save_data(data):
                flash('Expense added successfully!', 'success')
                return redirect(url_for('group_detail', group_id=group_id))
            else:
                flash('Error saving expense. Please try again.', 'error')
                return redirect(url_for('add_expense', group_id=group_id))
        
        return render_template('add_expense.html', group=group)
    except Exception as e:
        print(f"Error in add_expense: {e}")
        flash(f'Error: Please try again.', 'error')
        return redirect(url_for('group_detail', group_id=group_id))

@app.route('/group/<int:group_id>/expense/<int:expense_id>/edit', methods=['GET', 'POST'])
def edit_expense(group_id, expense_id):
    try:
        data = load_data()
        group = data['groups'].get(str(group_id))
        expense = data['expenses'].get(str(expense_id))
        
        if not group or not expense or expense.get('group_id') != group_id:
            flash('Expense not found', 'error')
            return redirect(url_for('group_detail', group_id=group_id))
        
        if request.method == 'POST':
            description = request.form['description'].strip()
            try:
                base_amount = float(request.form['base_amount'])
                discount_percent = float(request.form.get('discount_percent', 0))
                service_tax_percent = float(request.form.get('service_tax_percent', 0))
                gst_percent = float(request.form.get('gst_percent', 0))
                visit_date = request.form.get('visit_date', '')
            except ValueError:
                flash('Please enter valid numbers for amounts', 'error')
                return redirect(url_for('edit_expense', group_id=group_id, expense_id=expense_id))
            
            paid_by = request.form['paid_by']
            split_type = request.form['split_type']
            
            if not description:
                flash('Please enter a description', 'error')
                return redirect(url_for('edit_expense', group_id=group_id, expense_id=expense_id))
            
            if base_amount <= 0:
                flash('Base amount must be greater than 0', 'error')
                return redirect(url_for('edit_expense', group_id=group_id, expense_id=expense_id))
            
            # Calculate total amount with taxes
            amount_calculation = calculate_total_amount(base_amount, discount_percent, service_tax_percent, gst_percent)
            if not amount_calculation:
                flash('Error calculating total amount', 'error')
                return redirect(url_for('edit_expense', group_id=group_id, expense_id=expense_id))
            
            total_amount = amount_calculation['total_amount']
            
            # Update expense
            expense.update({
                'description': description,
                'base_amount': base_amount,
                'discount_percent': discount_percent,
                'service_tax_percent': service_tax_percent,
                'gst_percent': gst_percent,
                'amount_calculation': amount_calculation,
                'amount': total_amount,
                'paid_by': paid_by,
                'split_type': split_type,
                'visit_date': visit_date
            })
            
            # Update shares if split type changed
            if split_type == 'equal':
                share_amount = round(total_amount / len(group['members']), 2)
                expense['shares'] = {member: share_amount for member in group['members']}
            
            if save_data(data):
                flash('Expense updated successfully!', 'success')
                return redirect(url_for('group_detail', group_id=group_id))
            else:
                flash('Error updating expense', 'error')
        
<<<<<<< HEAD
        # Pass today's date for the form
        today = datetime.now().strftime('%Y-%m-%d')
        return render_template('add_expense.html', group=group, today=today)
        
    except Exception as e:
        print(f"Error in add_expense: {e}")
        flash(f'Error: Please try again.', 'error')
        return redirect(url_for('group_detail', group_id=group_id))
=======
        return render_template('edit_expense.html', group=group, expense=expense)
    except Exception as e:
        print(f"Error editing expense: {e}")
        flash(f'Error editing expense: Please try again.', 'error')
        return redirect(url_for('group_detail', group_id=group_id))

@app.route('/group/<int:group_id>/expense/<int:expense_id>/delete', methods=['POST'])
def delete_expense(group_id, expense_id):
    try:
        data = load_data()
        expense_key = str(expense_id)
        
        if expense_key in data.get('expenses', {}) and data['expenses'][expense_key].get('group_id') == group_id:
            # Remove expense from group's expense list
            group = data['groups'].get(str(group_id))
            if group and 'expenses' in group:
                group['expenses'] = [exp_id for exp_id in group['expenses'] if exp_id != expense_id]
            
            # Delete the expense
            del data['expenses'][expense_key]
            
            if save_data(data):
                flash('Expense deleted successfully!', 'success')
            else:
                flash('Error deleting expense', 'error')
        else:
            flash('Expense not found', 'error')
        
        return redirect(url_for('group_detail', group_id=group_id))
    except Exception as e:
        print(f"Error deleting expense: {e}")
        flash('Error deleting expense', 'error')
        return redirect(url_for('group_detail', group_id=group_id))
>>>>>>> a8569362

@app.route('/group/<int:group_id>/settle')
def settle_up(group_id):
    try:
        data = load_data()
        group = data['groups'].get(str(group_id))
        
        if not group:
            flash('Group not found', 'error')
            return redirect(url_for('index'))
        
        # Calculate balances for each member
        balances = {member: 0.0 for member in group.get('members', [])}
        
        # Get all expenses for this group
        group_expenses = []
        for exp_id in group.get('expenses', []):
            expense = data.get('expenses', {}).get(str(exp_id))
            if expense and expense.get('group_id') == group_id:
                group_expenses.append(expense)
        
        # Calculate net balance for each member
        for expense in group_expenses:
            # The payer gets positive amount (they are owed money)
            payer = expense.get('paid_by')
            if payer in balances:
                balances[payer] += expense.get('amount', 0)
            
            # Participants get negative amounts (they owe money)
            for member, share in expense.get('shares', {}).items():
                if member in balances:
                    balances[member] -= share
        
        # Round balances to avoid floating point issues
        balances = {member: round(balance, 2) for member, balance in balances.items()}
        
        # Simplify debts
        settlements = simplify_debts(balances)
        
        return render_template('settle_up.html', 
                             group=group, 
                             settlements=settlements, 
                             balances=balances,
                             total_expenses=len(group_expenses))
    except Exception as e:
        print(f"Error in settle_up: {e}")
        flash('Error calculating settlements', 'error')
        return redirect(url_for('group_detail', group_id=group_id))

@app.route('/group/<int:group_id>/delete', methods=['POST'])
def delete_group(group_id):
    try:
        data = load_data()
        group_key = str(group_id)
        
        if group_key in data.get('groups', {}):
            group_name = data['groups'][group_key].get('name', 'Unknown Group')
            
            # Remove all expenses for this group
            expenses_to_delete = []
            for exp_id, expense in data.get('expenses', {}).items():
                if expense.get('group_id') == group_id:
                    expenses_to_delete.append(exp_id)
            
            for exp_id in expenses_to_delete:
                del data['expenses'][exp_id]
            
            # Remove the group
            del data['groups'][group_key]
            
            if save_data(data):
                flash(f'Group "{group_name}" deleted successfully!', 'success')
            else:
                flash('Error deleting group', 'error')
        else:
            flash('Group not found', 'error')
        
        return redirect(url_for('index'))
    except Exception as e:
        print(f"Error deleting group: {e}")
        flash('Error deleting group', 'error')
        return redirect(url_for('index'))

@app.route('/group/<int:group_id>/download_csv')
def download_csv(group_id):
    try:
        data = load_data()
        group = data['groups'].get(str(group_id))
        
        if not group:
            flash('Group not found', 'error')
            return redirect(url_for('index'))
        
        # Get expenses for this group
        group_expenses = []
        for exp_id, expense in data.get('expenses', {}).items():
            if expense.get('group_id') == group_id:
                group_expenses.append(expense)
        
        # Sort expenses by date
        group_expenses.sort(key=lambda x: x.get('date', ''))
        
        # Create CSV
        output = StringIO()
        writer = csv.writer(output)
        
        # Write header
        writer.writerow(['SettleUp - Expense Report'])
        writer.writerow([f'Group: {group.get("name", "Unknown")}'])
        writer.writerow([f'Generated: {datetime.now().strftime("%Y-%m-%d %H:%M")}'])
        writer.writerow([])
        
        # Write expenses
        writer.writerow(['Date', 'Visit Date', 'Description', 'Paid By', 'Base Amount', 'Discount', 'Service Tax', 'GST', 'Total Amount', 'Split Type'])
        
        for expense in group_expenses:
            visit_date = expense.get('visit_date', expense.get('date', '')[:10])
            writer.writerow([
                expense.get('date', '')[:10],
                visit_date,
                expense.get('description', ''),
                expense.get('paid_by', ''),
                f"${expense.get('base_amount', 0):.2f}",
                f"{expense.get('discount_percent', 0)}%",
                f"{expense.get('service_tax_percent', 0)}%",
                f"{expense.get('gst_percent', 0)}%",
                f"${expense.get('amount', 0):.2f}",
                expense.get('split_type', 'equal').title()
            ])
        
        # Prepare response
        output.seek(0)
        return Response(
            output.getvalue(),
            mimetype="text/csv",
            headers={"Content-Disposition": f"attachment;filename=settleup_{group.get('name', 'group')}_{datetime.now().strftime('%Y%m%d')}.csv"}
        )
    except Exception as e:
        print(f"Error generating CSV: {e}")
        flash('Error generating CSV', 'error')
        return redirect(url_for('group_detail', group_id=group_id))

@app.route('/api/calculate_total', methods=['POST'])
def api_calculate_total():
    try:
        data = request.get_json()
        base_amount = float(data.get('base_amount', 0))
        discount_percent = float(data.get('discount_percent', 0))
        service_tax_percent = float(data.get('service_tax_percent', 0))
        gst_percent = float(data.get('gst_percent', 0))
        
        result = calculate_total_amount(base_amount, discount_percent, service_tax_percent, gst_percent)
        
        if result:
            return jsonify({'success': True, 'calculation': result})
        else:
            return jsonify({'success': False, 'error': 'Invalid input'})
    except Exception as e:
        return jsonify({'success': False, 'error': str(e)})

@app.route('/clear_data')
def clear_data():
    """Route to clear all data (for testing)"""
    try:
        data = {'groups': {}, 'expenses': {}, 'next_group_id': 1, 'next_expense_id': 1, 'recent_members': []}
        if save_data(data):
            flash('All data cleared!', 'success')
        else:
            flash('Error clearing data', 'error')
    except Exception as e:
        print(f"Error clearing data: {e}")
        flash('Error clearing data', 'error')
    return redirect(url_for('index'))

@app.route('/debug/data')
def debug_data():
    """Debug route to check data structure"""
    try:
        data = load_data()
        return jsonify({
            'groups_count': len(data.get('groups', {})),
            'expenses_count': len(data.get('expenses', {})),
            'next_group_id': data.get('next_group_id'),
            'next_expense_id': data.get('next_expense_id'),
            'recent_members': data.get('recent_members', [])
        })
    except Exception as e:
        return jsonify({'error': str(e)})

def simplify_debts(balances):
    """Simplify debts using minimum transactions"""
    try:
        creditors = []
        debtors = []
        
        # Separate creditors and debtors
        for member, balance in balances.items():
            if balance > 0.01:  # Creditors (using epsilon for float comparison)
                creditors.append((member, balance))
            elif balance < -0.01:  # Debtors
                debtors.append((member, -balance))
        
        settlements = []
        
        # Sort by amount (largest first for better optimization)
        creditors.sort(key=lambda x: x[1], reverse=True)
        debtors.sort(key=lambda x: x[1], reverse=True)
        
        # Settle debts
        while creditors and debtors:
            creditor, credit_amt = creditors[0]
            debtor, debt_amt = debtors[0]
            
            settlement_amt = min(credit_amt, debt_amt)
            
            settlements.append({
                'from': debtor,
                'to': creditor,
                'amount': round(settlement_amt, 2)
            })
            
            # Update amounts
            if credit_amt > debt_amt:
                creditors[0] = (creditor, credit_amt - debt_amt)
                debtors.pop(0)
            elif debt_amt > credit_amt:
                debtors[0] = (debtor, debt_amt - credit_amt)
                creditors.pop(0)
            else:
                creditors.pop(0)
                debtors.pop(0)
        
        return settlements
    except Exception:
        return []

if __name__ == '__main__':
    port = int(os.environ.get('PORT', 5000))
    # Initialize data file on startup
    load_data()
    app.run(host='0.0.0.0', port=port, debug=False)<|MERGE_RESOLUTION|>--- conflicted
+++ resolved
@@ -277,299 +277,66 @@
 
 @app.route('/group/<int:group_id>/add_expense', methods=['GET', 'POST'])
 def add_expense(group_id):
-    try:
-        data = load_data()
-        group = data['groups'].get(str(group_id))
-<<<<<<< HEAD
-        
-        if not group:
-            flash('Group not found', 'error')
-            return redirect(url_for('index'))
-        
-        if request.method == 'POST':
-            description = request.form['description'].strip()
-            
-            # Get tax calculation fields
-=======
-        
-        if not group:
-            flash('Group not found', 'error')
-            return redirect(url_for('index'))
-        
-        if request.method == 'POST':
-            description = request.form['description'].strip()
->>>>>>> a8569362
-            try:
-                base_amount = float(request.form['base_amount'])
-                discount_percent = float(request.form.get('discount_percent', 0))
-                service_tax_percent = float(request.form.get('service_tax_percent', 0))
-                gst_percent = float(request.form.get('gst_percent', 0))
-                visit_date = request.form.get('visit_date', '')
-            except ValueError:
-                flash('Please enter valid numbers for amounts', 'error')
-<<<<<<< HEAD
+    data = load_data()
+    group = data['groups'].get(group_id)
+    
+    if not group:
+        flash('Group not found', 'error')
+        return redirect(url_for('index'))
+    
+    if request.method == 'POST':
+        description = request.form['description'].strip()
+        amount = float(request.form['amount'])
+        paid_by = request.form['paid_by']
+        split_type = request.form['split_type']
+        
+        if not description:
+            flash('Please enter a description', 'error')
+            return redirect(url_for('add_expense', group_id=group_id))
+        
+        if amount <= 0:
+            flash('Amount must be greater than 0', 'error')
+            return redirect(url_for('add_expense', group_id=group_id))
+        
+        expense_id = get_next_expense_id()
+        
+        expense = {
+            'id': expense_id,
+            'description': description,
+            'amount': amount,
+            'paid_by': paid_by,
+            'group_id': group_id,
+            'split_type': split_type,
+            'date': datetime.now().isoformat(),
+            'shares': {}
+        }
+        
+        # Calculate shares
+        if split_type == 'equal':
+            share_amount = round(amount / len(group['members']), 2)
+            for member in group['members']:
+                expense['shares'][member] = share_amount
+        else:
+            # Custom split
+            total_custom = 0
+            for member in group['members']:
+                share_amount = float(request.form.get(f'share_{member}', 0))
+                expense['shares'][member] = share_amount
+                total_custom += share_amount
+            
+            # Validate custom split totals
+            if abs(total_custom - amount) > 0.01:
+                flash(f'Custom shares (${total_custom:.2f}) must equal total amount (${amount:.2f})', 'error')
                 return redirect(url_for('add_expense', group_id=group_id))
-            
-            paid_by = request.form['paid_by']
-            split_type = request.form['split_type']
-            
-            if not description:
-                flash('Please enter a description', 'error')
-                return redirect(url_for('add_expense', group_id=group_id))
-            
-            if base_amount <= 0:
-                flash('Base amount must be greater than 0', 'error')
-                return redirect(url_for('add_expense', group_id=group_id))
-            
-            # Calculate total amount with taxes
-            discount_amount = (base_amount * discount_percent) / 100
-            amount_after_discount = base_amount - discount_amount
-            service_tax_amount = (amount_after_discount * service_tax_percent) / 100
-            gst_amount = (amount_after_discount * gst_percent) / 100
-            total_amount = amount_after_discount + service_tax_amount + gst_amount
-            
-            expense_id = get_next_expense_id()
-            
-            expense = {
-                'id': expense_id,
-                'description': description,
-                'base_amount': base_amount,
-                'discount_percent': discount_percent,
-                'service_tax_percent': service_tax_percent,
-                'gst_percent': gst_percent,
-                'amount': round(total_amount, 2),
-                'paid_by': paid_by,
-                'group_id': group_id,
-                'split_type': split_type,
-                'visit_date': visit_date,
-                'date': datetime.now().isoformat(),
-                'shares': {}
-            }
-            
-            # Calculate shares
-            if split_type == 'equal':
-                share_amount = round(total_amount / len(group['members']), 2)
-                for member in group['members']:
-                    expense['shares'][member] = share_amount
-            else:
-                # Custom split
-                total_custom = 0
-                for member in group['members']:
-                    share_amount = float(request.form.get(f'share_{member}', 0))
-                    expense['shares'][member] = share_amount
-                    total_custom += share_amount
-                
-                # Validate custom split totals
-                if abs(total_custom - total_amount) > 0.01:
-                    flash(f'Custom shares (${total_custom:.2f}) must equal total amount (${total_amount:.2f})', 'error')
-                    return redirect(url_for('add_expense', group_id=group_id))
-            
-            data['expenses'][str(expense_id)] = expense
-            if 'expenses' not in group:
-                group['expenses'] = []
-            group['expenses'].append(expense_id)
-            
-            if save_data(data):
-                flash('Expense added successfully!', 'success')
-                return redirect(url_for('group_detail', group_id=group_id))
-            else:
-                flash('Error saving expense. Please try again.', 'error')
-=======
->>>>>>> a8569362
-                return redirect(url_for('add_expense', group_id=group_id))
-            
-            paid_by = request.form['paid_by']
-            split_type = request.form['split_type']
-            
-            if not description:
-                flash('Please enter a description', 'error')
-                return redirect(url_for('add_expense', group_id=group_id))
-            
-            if base_amount <= 0:
-                flash('Base amount must be greater than 0', 'error')
-                return redirect(url_for('add_expense', group_id=group_id))
-            
-            # Calculate total amount with taxes
-            amount_calculation = calculate_total_amount(base_amount, discount_percent, service_tax_percent, gst_percent)
-            if not amount_calculation:
-                flash('Error calculating total amount', 'error')
-                return redirect(url_for('add_expense', group_id=group_id))
-            
-            total_amount = amount_calculation['total_amount']
-            
-            expense_id = get_next_expense_id()
-            if expense_id is None:
-                flash('Error creating expense. Please try again.', 'error')
-                return redirect(url_for('add_expense', group_id=group_id))
-            
-            expense = {
-                'id': expense_id,
-                'description': description,
-                'base_amount': base_amount,
-                'discount_percent': discount_percent,
-                'service_tax_percent': service_tax_percent,
-                'gst_percent': gst_percent,
-                'amount_calculation': amount_calculation,
-                'amount': total_amount,
-                'paid_by': paid_by,
-                'group_id': group_id,
-                'split_type': split_type,
-                'visit_date': visit_date,
-                'date': datetime.now().isoformat(),
-                'shares': {}
-            }
-            
-            # Calculate shares
-            if split_type == 'equal':
-                share_amount = round(total_amount / len(group['members']), 2)
-                for member in group['members']:
-                    expense['shares'][member] = share_amount
-            else:
-                # Custom split
-                total_custom = 0
-                for member in group['members']:
-                    try:
-                        share_amount = float(request.form.get(f'share_{member}', 0))
-                    except ValueError:
-                        share_amount = 0
-                    expense['shares'][member] = share_amount
-                    total_custom += share_amount
-                
-                # Validate custom split totals
-                if abs(total_custom - total_amount) > 0.01:
-                    flash(f'Custom shares (${total_custom:.2f}) must equal total amount (${total_amount:.2f})', 'error')
-                    return redirect(url_for('add_expense', group_id=group_id))
-            
-            data['expenses'][str(expense_id)] = expense
-            if str(group_id) in data['groups']:
-                if 'expenses' not in data['groups'][str(group_id)]:
-                    data['groups'][str(group_id)]['expenses'] = []
-                data['groups'][str(group_id)]['expenses'].append(expense_id)
-            
-            if save_data(data):
-                flash('Expense added successfully!', 'success')
-                return redirect(url_for('group_detail', group_id=group_id))
-            else:
-                flash('Error saving expense. Please try again.', 'error')
-                return redirect(url_for('add_expense', group_id=group_id))
-        
-        return render_template('add_expense.html', group=group)
-    except Exception as e:
-        print(f"Error in add_expense: {e}")
-        flash(f'Error: Please try again.', 'error')
+        
+        data['expenses'][expense_id] = expense
+        group['expenses'].append(expense_id)
+        save_data(data)
+        
+        flash('Expense added successfully!', 'success')
         return redirect(url_for('group_detail', group_id=group_id))
-
-@app.route('/group/<int:group_id>/expense/<int:expense_id>/edit', methods=['GET', 'POST'])
-def edit_expense(group_id, expense_id):
-    try:
-        data = load_data()
-        group = data['groups'].get(str(group_id))
-        expense = data['expenses'].get(str(expense_id))
-        
-        if not group or not expense or expense.get('group_id') != group_id:
-            flash('Expense not found', 'error')
-            return redirect(url_for('group_detail', group_id=group_id))
-        
-        if request.method == 'POST':
-            description = request.form['description'].strip()
-            try:
-                base_amount = float(request.form['base_amount'])
-                discount_percent = float(request.form.get('discount_percent', 0))
-                service_tax_percent = float(request.form.get('service_tax_percent', 0))
-                gst_percent = float(request.form.get('gst_percent', 0))
-                visit_date = request.form.get('visit_date', '')
-            except ValueError:
-                flash('Please enter valid numbers for amounts', 'error')
-                return redirect(url_for('edit_expense', group_id=group_id, expense_id=expense_id))
-            
-            paid_by = request.form['paid_by']
-            split_type = request.form['split_type']
-            
-            if not description:
-                flash('Please enter a description', 'error')
-                return redirect(url_for('edit_expense', group_id=group_id, expense_id=expense_id))
-            
-            if base_amount <= 0:
-                flash('Base amount must be greater than 0', 'error')
-                return redirect(url_for('edit_expense', group_id=group_id, expense_id=expense_id))
-            
-            # Calculate total amount with taxes
-            amount_calculation = calculate_total_amount(base_amount, discount_percent, service_tax_percent, gst_percent)
-            if not amount_calculation:
-                flash('Error calculating total amount', 'error')
-                return redirect(url_for('edit_expense', group_id=group_id, expense_id=expense_id))
-            
-            total_amount = amount_calculation['total_amount']
-            
-            # Update expense
-            expense.update({
-                'description': description,
-                'base_amount': base_amount,
-                'discount_percent': discount_percent,
-                'service_tax_percent': service_tax_percent,
-                'gst_percent': gst_percent,
-                'amount_calculation': amount_calculation,
-                'amount': total_amount,
-                'paid_by': paid_by,
-                'split_type': split_type,
-                'visit_date': visit_date
-            })
-            
-            # Update shares if split type changed
-            if split_type == 'equal':
-                share_amount = round(total_amount / len(group['members']), 2)
-                expense['shares'] = {member: share_amount for member in group['members']}
-            
-            if save_data(data):
-                flash('Expense updated successfully!', 'success')
-                return redirect(url_for('group_detail', group_id=group_id))
-            else:
-                flash('Error updating expense', 'error')
-        
-<<<<<<< HEAD
-        # Pass today's date for the form
-        today = datetime.now().strftime('%Y-%m-%d')
-        return render_template('add_expense.html', group=group, today=today)
-        
-    except Exception as e:
-        print(f"Error in add_expense: {e}")
-        flash(f'Error: Please try again.', 'error')
-        return redirect(url_for('group_detail', group_id=group_id))
-=======
-        return render_template('edit_expense.html', group=group, expense=expense)
-    except Exception as e:
-        print(f"Error editing expense: {e}")
-        flash(f'Error editing expense: Please try again.', 'error')
-        return redirect(url_for('group_detail', group_id=group_id))
-
-@app.route('/group/<int:group_id>/expense/<int:expense_id>/delete', methods=['POST'])
-def delete_expense(group_id, expense_id):
-    try:
-        data = load_data()
-        expense_key = str(expense_id)
-        
-        if expense_key in data.get('expenses', {}) and data['expenses'][expense_key].get('group_id') == group_id:
-            # Remove expense from group's expense list
-            group = data['groups'].get(str(group_id))
-            if group and 'expenses' in group:
-                group['expenses'] = [exp_id for exp_id in group['expenses'] if exp_id != expense_id]
-            
-            # Delete the expense
-            del data['expenses'][expense_key]
-            
-            if save_data(data):
-                flash('Expense deleted successfully!', 'success')
-            else:
-                flash('Error deleting expense', 'error')
-        else:
-            flash('Expense not found', 'error')
-        
-        return redirect(url_for('group_detail', group_id=group_id))
-    except Exception as e:
-        print(f"Error deleting expense: {e}")
-        flash('Error deleting expense', 'error')
-        return redirect(url_for('group_detail', group_id=group_id))
->>>>>>> a8569362
+    
+    return render_template('add_expense.html', group=group)
 
 @app.route('/group/<int:group_id>/settle')
 def settle_up(group_id):
